package com.svix;

import com.svix.internal.ApiClient;
import com.svix.internal.Configuration;
import com.svix.internal.auth.HttpBearerAuth;

public final class Svix {
<<<<<<< HEAD
	public static final String VERSION = "0.72.0";
=======
	public static final String VERSION = "0.75.0";
>>>>>>> e36c383f
	private final Application application;
	private final Authentication authentication;
	private final Endpoint endpoint;
	private final EventType eventType;
	private final Integration integration;
	private final Message message;
	private final MessageAttempt messageAttempt;

	public Svix(final String token) {
		this(token, new SvixOptions());
	}

	public Svix(final String token, final SvixOptions options) {
		ApiClient apiClient = new ApiClient();

		String[] tokenParts = token.split("\\.");
		String region = tokenParts[tokenParts.length - 1];
		if (region.equals("us")) {
			apiClient.setBasePath("https://api.us.svix.com");
		} else if (region.equals("eu")) {
			apiClient.setBasePath("https://api.eu.svix.com");
		} else if (region.equals("in")) {
			apiClient.setBasePath("https://api.in.svix.com");
		} else {
			apiClient.setBasePath(options.getServerUrl());
		}

		apiClient.setUserAgent(String.format("svix-libs/%s/java", Svix.VERSION));

		HttpBearerAuth httpBearer = (HttpBearerAuth) apiClient.getAuthentication("HTTPBearer");
		httpBearer.setBearerToken(token);

		Configuration.setDefaultApiClient(apiClient);

		application = new Application();
		authentication = new Authentication();
		endpoint = new Endpoint();
		eventType = new EventType();
		integration = new Integration();
		message = new Message();
		messageAttempt = new MessageAttempt();
	}

	public Application getApplication() {
		return application;
	}

	public Authentication getAuthentication() {
		return authentication;
	}

	public Endpoint getEndpoint() {
		return endpoint;
	}

	public EventType getEventType() {
		return eventType;
	}

	public Integration getIntegration() {
		return integration;
	}

	public Message getMessage() {
		return message;
	}

	public MessageAttempt getMessageAttempt() {
		return messageAttempt;
	}
}<|MERGE_RESOLUTION|>--- conflicted
+++ resolved
@@ -5,11 +5,7 @@
 import com.svix.internal.auth.HttpBearerAuth;
 
 public final class Svix {
-<<<<<<< HEAD
-	public static final String VERSION = "0.72.0";
-=======
 	public static final String VERSION = "0.75.0";
->>>>>>> e36c383f
 	private final Application application;
 	private final Authentication authentication;
 	private final Endpoint endpoint;
