--- conflicted
+++ resolved
@@ -23,15 +23,9 @@
     }
 
     pub fn from_slice(bytes: &[u8]) -> Result<Self> {
-<<<<<<< HEAD
-        Ok(Self(KeyPair::from_slice(bytes).map_err(|_| {
-            Error::Generic("Failed parsing key.".to_string())
-        })?))
-=======
         Ok(AsymmetricKey(
             KeyPair::from_slice(bytes).map_err(|_| err_generic!("Failed parsing key."))?,
         ))
->>>>>>> efbc4720
     }
 
     pub fn to_slice(&self) -> &[u8] {
@@ -80,9 +74,9 @@
     }
 
     pub fn from_slice(bytes: &[u8]) -> Result<Self> {
-        Ok(Self(SigningKey::from_bytes(bytes).map_err(|_| {
-            Error::Generic("Failed parsing key.".to_string())
-        })?))
+        Ok(Self(
+            SigningKey::from_bytes(bytes).map_err(|_| err_generic!("Failed parsing key."))?,
+        ))
     }
 
     pub fn to_slice(&self) -> Vec<u8> {
@@ -90,8 +84,7 @@
     }
 
     pub fn from_base64(b64: &str) -> Result<Self> {
-        let bytes =
-            base64::decode(b64).map_err(|_| Error::Generic("Failed parsing base64".to_string()))?;
+        let bytes = base64::decode(b64).map_err(|_| err_generic!("Failed parsing base64"))?;
 
         Self::from_slice(bytes.as_slice())
     }
