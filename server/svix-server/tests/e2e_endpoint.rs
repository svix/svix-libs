// SPDX-FileCopyrightText: © 2022 Svix Authors
// SPDX-License-Identifier: MIT

use crate::utils::common_calls::{default_test_endpoint, metadata};
use anyhow::Result;
use chrono::{DateTime, Utc};
use ed25519_compact::Signature;
<<<<<<< HEAD
use p256::ecdsa::signature::Verifier;
use p256::ecdsa::{self, VerifyingKey};
use reqwest::StatusCode;
use sea_orm::{ConnectionTrait, DatabaseBackend, QueryResult, Statement};
=======
use reqwest::{StatusCode, Url};
use sea_orm::{
    ActiveModelBehavior, ActiveModelTrait, ConnectionTrait, DatabaseBackend, QueryResult, Set,
    Statement,
};
>>>>>>> e36c383f
use std::sync::Arc;
use std::{
    collections::{HashMap, HashSet},
    time::Duration,
};
use svix_server::db::models::{message, messagedestination};
use svix_server::v1::endpoints::endpoint::EndpointStatsOut;

use serde::Deserialize;
use svix::webhooks::Webhook;
use svix_server::cfg::DefaultSignatureType;
<<<<<<< HEAD
use svix_server::core::cryptography::AsymmetricKeyP256;
use svix_server::core::types::{BaseId, EndpointSecretType, OrganizationId};
=======
use svix_server::core::types::{
    BaseId, EndpointId, MessageEndpointId, MessageId, MessageStatus, OrganizationId,
};
>>>>>>> e36c383f
use svix_server::{
    core::{
        cryptography::{AsymmetricKey, Encryption},
        types::{
            ApplicationId, EndpointHeaders, EndpointHeadersPatch, EndpointSecret,
            EndpointSecretInternal, EndpointUid, EventChannel, EventChannelSet, EventTypeName,
            EventTypeNameSet, ExpiringSigningKeys,
        },
    },
    v1::{
        endpoints::{
            endpoint::{
                EndpointHeadersIn, EndpointHeadersOut, EndpointHeadersPatchIn, EndpointIn,
                EndpointOut, EndpointSecretOut, RecoverIn,
            },
            event_type::EventTypeOut,
            message::{MessageIn, MessageOut},
        },
        utils::ListResponse,
    },
};

mod utils;

use utils::{
    common_calls::{
        common_test_list, create_test_app, create_test_endpoint, create_test_message,
        delete_test_app, endpoint_in, event_type_in, get_msg_attempt_list_and_assert_count,
        post_endpoint, put_endpoint, recover_webhooks,
    },
    get_default_test_config, start_svix_server, start_svix_server_with_cfg,
    start_svix_server_with_cfg_and_org_id, IgnoredResponse, TestClient, TestReceiver,
};

async fn get_endpoint(
    client: &TestClient,
    app_id: &ApplicationId,
    ep_id: &str,
) -> Result<EndpointOut> {
    client
        .get(
            &format!("api/v1/app/{app_id}/endpoint/{ep_id}/"),
            StatusCode::OK,
        )
        .await
}

async fn get_endpoint_404(
    client: &TestClient,
    app_id: &str,
    ep_id: &str,
) -> Result<IgnoredResponse> {
    client
        .get(
            &format!("api/v1/app/{app_id}/endpoint/{ep_id}/"),
            StatusCode::NOT_FOUND,
        )
        .await
}

async fn delete_endpoint(client: &TestClient, app_id: &ApplicationId, ep_id: &str) -> Result<()> {
    let _: IgnoredResponse = client
        .delete(
            &format!("api/v1/app/{app_id}/endpoint/{ep_id}/"),
            StatusCode::NO_CONTENT,
        )
        .await?;
    Ok(())
}

#[tokio::test]
async fn test_patch() {
    let (client, _jh) = start_svix_server().await;

    let app = create_test_app(&client, "v1EndpointPatchTestApp")
        .await
        .unwrap()
        .id;
    let ep = create_test_endpoint(&client, &app, "http://bad.url")
        .await
        .unwrap()
        .id;

    let url = format!("api/v1/app/{app}/endpoint/{ep}/");

    // Test that the description may be set
    let _: EndpointOut = client
        .patch(
            &url,
            serde_json::json!({
                "description": "test"
            }),
            StatusCode::OK,
        )
        .await
        .unwrap();

    // Assert the change was made
    let out = client
        .get::<EndpointOut>(&url, StatusCode::OK)
        .await
        .unwrap();
    assert_eq!(out.ep.description, "test".to_owned());
    // Assert that no other changes were made
    assert_eq!(out.ep.rate_limit, None);
    assert_eq!(out.ep.uid, None);
    assert_eq!(out.ep.url, "http://bad.url/".to_owned());
    assert_eq!(out.ep.version, 1);
    assert!(!out.ep.disabled);
    assert_eq!(out.ep.event_types_ids, None);
    assert_eq!(out.ep.channels, None);

    // Test that the rate limit may be set
    let _: EndpointOut = client
        .patch(
            &url,
            serde_json::json!({
                "rateLimit": 1,
            }),
            StatusCode::OK,
        )
        .await
        .unwrap();

    // Assert the change was made
    let out = client
        .get::<EndpointOut>(&url, StatusCode::OK)
        .await
        .unwrap();
    assert_eq!(out.ep.rate_limit, Some(1));
    // Assert that no other changes were made
    assert_eq!(out.ep.description, "test".to_owned());
    assert_eq!(out.ep.uid, None);
    assert_eq!(out.ep.url, "http://bad.url/".to_owned());
    assert_eq!(out.ep.version, 1);
    assert!(!out.ep.disabled);
    assert_eq!(out.ep.event_types_ids, None);
    assert_eq!(out.ep.channels, None);

    // Test that the rate limit may be unset
    let _: EndpointOut = client
        .patch(
            &url,
            serde_json::json!({
                "rateLimit": null,
            }),
            StatusCode::OK,
        )
        .await
        .unwrap();

    // Assert the change was made
    let out = client
        .get::<EndpointOut>(&url, StatusCode::OK)
        .await
        .unwrap();
    assert_eq!(out.ep.rate_limit, None);
    // Assert that no other changes were made
    assert_eq!(out.ep.description, "test".to_owned());
    assert_eq!(out.ep.uid, None);
    assert_eq!(out.ep.url, "http://bad.url/".to_owned());
    assert_eq!(out.ep.version, 1);
    assert!(!out.ep.disabled);
    assert_eq!(out.ep.event_types_ids, None);
    assert_eq!(out.ep.channels, None);

    // Test that the UID may be set
    let _: EndpointOut = client
        .patch(
            &url,
            serde_json::json!({
                "uid": "some",
            }),
            StatusCode::OK,
        )
        .await
        .unwrap();

    // Assert the change was made
    let out = client
        .get::<EndpointOut>(&url, StatusCode::OK)
        .await
        .unwrap();
    assert_eq!(out.ep.uid, Some(EndpointUid("some".to_owned())));
    // Assert that no other changes were made
    assert_eq!(out.ep.description, "test".to_owned());
    assert_eq!(out.ep.rate_limit, None);
    assert_eq!(out.ep.url, "http://bad.url/".to_owned());
    assert_eq!(out.ep.version, 1);
    assert!(!out.ep.disabled);
    assert_eq!(out.ep.event_types_ids, None);
    assert_eq!(out.ep.channels, None);

    // Test the UID may be unset
    let _: EndpointOut = client
        .patch(
            &url,
            serde_json::json!({
                "uid": null,
            }),
            StatusCode::OK,
        )
        .await
        .unwrap();

    // Assert the change was made
    let out = client
        .get::<EndpointOut>(&url, StatusCode::OK)
        .await
        .unwrap();
    assert_eq!(out.ep.uid, None);
    // Assert that no other changes were made
    assert_eq!(out.ep.description, "test".to_owned());
    assert_eq!(out.ep.rate_limit, None);
    assert_eq!(out.ep.url, "http://bad.url/".to_owned());
    assert_eq!(out.ep.version, 1);
    assert!(!out.ep.disabled);
    assert_eq!(out.ep.event_types_ids, None);
    assert_eq!(out.ep.channels, None);

    // Test that the URL may be set
    let _: EndpointOut = client
        .patch(
            &url,
            serde_json::json!({
                "url": "http://bad.url2",
            }),
            StatusCode::OK,
        )
        .await
        .unwrap();

    // Assert the change was made
    let out = client
        .get::<EndpointOut>(&url, StatusCode::OK)
        .await
        .unwrap();
    assert_eq!(out.ep.url, "http://bad.url2/".to_owned());
    // Assert that no other changes were made
    assert_eq!(out.ep.description, "test".to_owned());
    assert_eq!(out.ep.rate_limit, None);
    assert_eq!(out.ep.uid, None);
    assert_eq!(out.ep.version, 1);
    assert!(!out.ep.disabled);
    assert_eq!(out.ep.event_types_ids, None);
    assert_eq!(out.ep.channels, None);

    // Test that the version may be set
    let _: EndpointOut = client
        .patch(
            &url,
            serde_json::json!({
                "version": 2,
            }),
            StatusCode::OK,
        )
        .await
        .unwrap();

    // Assert the change was made
    let out = client
        .get::<EndpointOut>(&url, StatusCode::OK)
        .await
        .unwrap();
    assert_eq!(out.ep.version, 2);
    // Assert that no other changes were made
    assert_eq!(out.ep.description, "test".to_owned());
    assert_eq!(out.ep.rate_limit, None);
    assert_eq!(out.ep.uid, None);
    assert_eq!(out.ep.url, "http://bad.url2/".to_owned());
    assert!(!out.ep.disabled);
    assert_eq!(out.ep.event_types_ids, None);
    assert_eq!(out.ep.channels, None);

    // Test that disabled may be set
    let _: EndpointOut = client
        .patch(
            &url,
            serde_json::json!({
                "disabled": true,
            }),
            StatusCode::OK,
        )
        .await
        .unwrap();

    // Assert the change was made
    let out = client
        .get::<EndpointOut>(&url, StatusCode::OK)
        .await
        .unwrap();
    assert!(out.ep.disabled);
    // Assert that no other changes were made
    assert_eq!(out.ep.description, "test".to_owned());
    assert_eq!(out.ep.rate_limit, None);
    assert_eq!(out.ep.uid, None);
    assert_eq!(out.ep.url, "http://bad.url2/".to_owned());
    assert_eq!(out.ep.version, 2);
    assert_eq!(out.ep.event_types_ids, None);
    assert_eq!(out.ep.channels, None);

    // Test that event type IDs may be set

    // But first make an event type to set it to
    let _: EventTypeOut = client
        .post(
            "api/v1/event-type/",
            serde_json::json!({
                "description": "a test event type",
                "name": "test",
            }),
            StatusCode::CREATED,
        )
        .await
        .unwrap();

    let _: EndpointOut = client
        .patch(
            &url,
            serde_json::json!({
                "filterTypes": [ "test" ],
            }),
            StatusCode::OK,
        )
        .await
        .unwrap();

    // Assert the change was made
    let out = client
        .get::<EndpointOut>(&url, StatusCode::OK)
        .await
        .unwrap();
    assert_eq!(
        out.ep.event_types_ids,
        Some(EventTypeNameSet(HashSet::from([EventTypeName(
            "test".to_owned()
        )])))
    );
    // Assert that no other changes were made
    assert_eq!(out.ep.description, "test".to_owned());
    assert_eq!(out.ep.rate_limit, None);
    assert_eq!(out.ep.uid, None);
    assert_eq!(out.ep.url, "http://bad.url2/".to_owned());
    assert_eq!(out.ep.version, 2);
    assert!(out.ep.disabled);
    assert_eq!(out.ep.channels, None);

    // Test that event type IDs may be unset
    let _: EndpointOut = client
        .patch(
            &url,
            serde_json::json!({
                "filterTypes": null,
            }),
            StatusCode::OK,
        )
        .await
        .unwrap();

    // Assert the change was made
    let out = client
        .get::<EndpointOut>(&url, StatusCode::OK)
        .await
        .unwrap();
    assert_eq!(out.ep.event_types_ids, None);
    // Assert that no other changes were made
    assert_eq!(out.ep.description, "test".to_owned());
    assert_eq!(out.ep.rate_limit, None);
    assert_eq!(out.ep.uid, None);
    assert_eq!(out.ep.url, "http://bad.url2/".to_owned());
    assert_eq!(out.ep.version, 2);
    assert!(out.ep.disabled);
    assert_eq!(out.ep.channels, None);

    // Test that channels may be set
    let _: EndpointOut = client
        .patch(
            &url,
            serde_json::json!({
                "channels": [ "test" ],
            }),
            StatusCode::OK,
        )
        .await
        .unwrap();

    // Assert the change was made
    let out = client
        .get::<EndpointOut>(&url, StatusCode::OK)
        .await
        .unwrap();
    assert_eq!(
        out.ep.channels,
        Some(EventChannelSet(HashSet::from([EventChannel(
            "test".to_owned()
        )])))
    );
    // Assert that no other changes were made
    assert_eq!(out.ep.description, "test".to_owned());
    assert_eq!(out.ep.rate_limit, None);
    assert_eq!(out.ep.uid, None);
    assert_eq!(out.ep.url, "http://bad.url2/".to_owned());
    assert_eq!(out.ep.version, 2);
    assert!(out.ep.disabled);
    assert_eq!(out.ep.event_types_ids, None);

    // Test that channels may be unset
    let _: EndpointOut = client
        .patch(
            &url,
            serde_json::json!({
                "channels": null,
            }),
            StatusCode::OK,
        )
        .await
        .unwrap();

    // Assert the change was made
    let out = client
        .get::<EndpointOut>(&url, StatusCode::OK)
        .await
        .unwrap();
    assert_eq!(out.ep.channels, None);
    // Assert that no other changes were made
    assert_eq!(out.ep.description, "test".to_owned());
    assert_eq!(out.ep.rate_limit, None);
    assert_eq!(out.ep.uid, None);
    assert_eq!(out.ep.url, "http://bad.url2/".to_owned());
    assert_eq!(out.ep.version, 2);
    assert!(out.ep.disabled);
    assert_eq!(out.ep.event_types_ids, None);
}

#[tokio::test]
async fn test_crud() {
    let (client, _jh) = start_svix_server().await;

    const APP_NAME_1: &str = "v1EndpointCrudTestApp1";
    const APP_NAME_2: &str = "v1EndpointCrudTestApp2";

    const EP_URI_APP_1_EP_1_VER_1: &str = "http://v1EndpointCrudTestApp1Ep1Ver1.test/foo";
    const EP_URI_APP_1_EP_1_VER_2: &str = "http://v1EndpointCrudTestApp1Ep1Ver2.test/";
    const EP_URI_APP_1_EP_2: &str = "http://v1EndpointCrudTestApp1Ep2.test/";
    const EP_URI_APP_2_EP_1: &str = "http://v1EndpointCrudTestApp2Ep1.test/";
    const EP_URI_APP_2_EP_2: &str = "http://v1EndpointCrudTestApp2Ep2.test/";

    let app_1 = create_test_app(&client, APP_NAME_1).await.unwrap().id;
    let app_2 = create_test_app(&client, APP_NAME_2).await.unwrap().id;

    // CREATE
    let app_1_ep_1 = create_test_endpoint(&client, &app_1, EP_URI_APP_1_EP_1_VER_1)
        .await
        .unwrap();
    assert_eq!(app_1_ep_1.ep.url, EP_URI_APP_1_EP_1_VER_1.to_lowercase());
    assert_eq!(app_1_ep_1.ep.version, 1);

    let app_1_ep_2 = create_test_endpoint(&client, &app_1, EP_URI_APP_1_EP_2)
        .await
        .unwrap();
    assert_eq!(app_1_ep_2.ep.url, EP_URI_APP_1_EP_2.to_lowercase());
    assert_eq!(app_1_ep_2.ep.version, 1);

    let app_2_ep_1 = create_test_endpoint(&client, &app_2, EP_URI_APP_2_EP_1)
        .await
        .unwrap();
    assert_eq!(app_2_ep_1.ep.url, EP_URI_APP_2_EP_1.to_lowercase());
    assert_eq!(app_2_ep_1.ep.version, 1);

    let app_2_ep_2 = create_test_endpoint(&client, &app_2, EP_URI_APP_2_EP_2)
        .await
        .unwrap();
    assert_eq!(app_2_ep_2.ep.url, EP_URI_APP_2_EP_2.to_lowercase());
    assert_eq!(app_2_ep_2.ep.version, 1);

    // READ

    // Can read from correct app
    assert_eq!(
        get_endpoint(&client, &app_1, &app_1_ep_1.id).await.unwrap(),
        app_1_ep_1
    );
    assert_eq!(
        get_endpoint(&client, &app_1, &app_1_ep_2.id).await.unwrap(),
        app_1_ep_2
    );
    assert_eq!(
        get_endpoint(&client, &app_2, &app_2_ep_1.id).await.unwrap(),
        app_2_ep_1
    );
    assert_eq!(
        get_endpoint(&client, &app_2, &app_2_ep_2.id).await.unwrap(),
        app_2_ep_2
    );

    // Can't read from incorrect app
    get_endpoint_404(&client, &app_2, &app_1_ep_1.id)
        .await
        .unwrap();
    get_endpoint_404(&client, &app_2, &app_1_ep_2.id)
        .await
        .unwrap();
    get_endpoint_404(&client, &app_1, &app_2_ep_1.id)
        .await
        .unwrap();
    get_endpoint_404(&client, &app_1, &app_2_ep_2.id)
        .await
        .unwrap();

    // UPDATE
    let app_1_ep_1_id = app_1_ep_1.id;
    let app_1_ep_1: EndpointOut = client
        .put(
            &format!("api/v1/app/{app_1}/endpoint/{app_1_ep_1_id}/"),
            endpoint_in(EP_URI_APP_1_EP_1_VER_2),
            StatusCode::OK,
        )
        .await
        .unwrap();
    assert_eq!(app_1_ep_1.ep.url, EP_URI_APP_1_EP_1_VER_2.to_lowercase());

    // CONFIRM UPDATE
    assert_eq!(
        get_endpoint(&client, &app_1, &app_1_ep_1_id).await.unwrap(),
        app_1_ep_1
    );

    // Test that PUT with an invalid ID creates an endpoint
    let app_1_ep_3: EndpointOut = client
        .put(
            &format!("api/v1/app/{app_1}/endpoint/fake-id/"),
            endpoint_in(EP_URI_APP_1_EP_1_VER_2),
            StatusCode::CREATED,
        )
        .await
        .unwrap();

    // LIST
    let list_app_1: ListResponse<EndpointOut> = client
        .get(&format!("api/v1/app/{}/endpoint/", &app_1), StatusCode::OK)
        .await
        .unwrap();
    assert_eq!(list_app_1.data.len(), 3);
    assert!(list_app_1.data.contains(&app_1_ep_1));
    assert!(list_app_1.data.contains(&app_1_ep_2));
    assert!(list_app_1.data.contains(&app_1_ep_3));

    let list_app_2: ListResponse<EndpointOut> = client
        .get(&format!("api/v1/app/{}/endpoint/", &app_2), StatusCode::OK)
        .await
        .unwrap();
    assert_eq!(list_app_2.data.len(), 2);
    assert!(list_app_2.data.contains(&app_2_ep_1));
    assert!(list_app_2.data.contains(&app_2_ep_2));

    // DELETE
    delete_endpoint(&client, &app_1, &app_1_ep_1.id)
        .await
        .unwrap();
    delete_endpoint(&client, &app_1, &app_1_ep_2.id)
        .await
        .unwrap();
    delete_endpoint(&client, &app_2, &app_2_ep_1.id)
        .await
        .unwrap();
    delete_endpoint(&client, &app_2, &app_2_ep_2.id)
        .await
        .unwrap();

    // CONFIRM DELETION
    get_endpoint_404(&client, &app_1, &app_1_ep_1.id)
        .await
        .unwrap();
    get_endpoint_404(&client, &app_1, &app_1_ep_2.id)
        .await
        .unwrap();
    get_endpoint_404(&client, &app_2, &app_2_ep_1.id)
        .await
        .unwrap();
    get_endpoint_404(&client, &app_2, &app_2_ep_2.id)
        .await
        .unwrap();

    let mut ep_with_metadata = endpoint_in("https://somewhere.beyond.the.c");
    ep_with_metadata.metadata = metadata(r#"{"foo": "bar", "bizz": "baz"}"#);
    let ep = post_endpoint(&client, &app_1, ep_with_metadata)
        .await
        .unwrap();
    assert_eq!(ep.metadata, metadata(r#"{"foo": "bar", "bizz": "baz"}"#));

    let ep_alias = get_endpoint(&client, &app_1, &ep.id).await.unwrap();
    assert_eq!(
        ep_alias.metadata,
        metadata(r#"{"foo": "bar", "bizz": "baz"}"#)
    );

    // Test that metadata may be unset
    let ep_alias2: EndpointOut = client
        .patch(
            &format!("api/v1/app/{}/endpoint/{}/", &app_1, &ep.id),
            serde_json::json!({
                "metadata": {},
            }),
            StatusCode::OK,
        )
        .await
        .unwrap();
    assert_eq!(ep_alias2.metadata, metadata(r#"{}"#));
}

#[tokio::test]
async fn test_list() {
    let (client, _jh) = start_svix_server().await;

    let app_id = create_test_app(&client, "App1").await.unwrap().id;
    common_test_list::<EndpointOut, EndpointIn>(
        &client,
        &format!("api/v1/app/{app_id}/endpoint/"),
        |i| endpoint_in(&format!("https://localhost/{i}")),
        true,
    )
    .await
    .unwrap();
}

/// Tests that there is at most one endpoint with a single UID for all endpoints associated with
/// any application
#[tokio::test]
async fn test_uid() {
    let (client, _jh) = start_svix_server().await;

    const APP_NAME_1: &str = "v1EndpointUidTestApp1";
    const APP_NAME_2: &str = "v1EndpointUidTestApp2";

    const EP_URI_APP_1_EP_1: &str = "http://v1EndpointUidTestApp1Ep1.test";
    const EP_URI_APP_1_EP_2: &str = "http://v1EndpointUidTestApp1Ep2.test";
    const EP_URI_APP_2: &str = "http://v1EndpointUidTestApp2Ep1.test";

    const DUPLICATE_UID: &str = "test_uid";

    // Same App

    // Double Create -- on creation, it should return an error if identical UIDs are used for
    // endpoints in the same app
    let app_id = create_test_app(&client, APP_NAME_1).await.unwrap().id;
    let uid = EndpointUid(DUPLICATE_UID.to_owned());

    let mut ep_1 = endpoint_in(EP_URI_APP_1_EP_1);
    ep_1.uid = Some(uid.clone());

    let mut ep_2 = endpoint_in(EP_URI_APP_1_EP_2);
    ep_2.uid = Some(uid.clone());

    let ep_1 = post_endpoint(&client, &app_id, ep_1).await.unwrap();

    client
        .post::<_, IgnoredResponse>(
            &format!("api/v1/app/{app_id}/endpoint/"),
            ep_2,
            StatusCode::CONFLICT,
        )
        .await
        .unwrap();

    // Update One to Existing -- on update it should return an error if attempting to change
    // the UID to that of an existing endpoint associated with the same app
    let ep_2 = create_test_endpoint(&client, &app_id, EP_URI_APP_1_EP_2)
        .await
        .unwrap();

    let mut ep_2_with_duplicate_uid = endpoint_in(EP_URI_APP_1_EP_2);
    ep_2_with_duplicate_uid.uid = Some(uid.clone());

    client
        .put::<_, IgnoredResponse>(
            &format!("api/v1/app/{}/endpoint/{}/", app_id, ep_2.id),
            ep_2_with_duplicate_uid,
            StatusCode::CONFLICT,
        )
        .await
        .unwrap();

    // Update One to Identical -- however it should not return an error if updating the
    // existing endpoint to one with the same UID
    let mut ep_1_with_duplicate_id = endpoint_in(EP_URI_APP_1_EP_1);
    ep_1_with_duplicate_id.uid = Some(uid.clone());

    let ep_1_updated = client
        .put::<_, EndpointOut>(
            &format!("api/v1/app/{}/endpoint/{}/", app_id, ep_1.id),
            ep_1_with_duplicate_id,
            StatusCode::OK,
        )
        .await
        .unwrap();
    assert_eq!(ep_1.id, ep_1_updated.id);
    assert_eq!(ep_1.ep.uid, ep_1_updated.ep.uid);

    // Delete One then Create One -- UIDs may be reused after deletion
    delete_endpoint(&client, &app_id, &ep_1.id).await.unwrap();
    delete_endpoint(&client, &app_id, &ep_2.id).await.unwrap();

    let mut ep_1 = endpoint_in(EP_URI_APP_1_EP_1);
    ep_1.uid = Some(uid.clone());
    client
        .post::<_, IgnoredResponse>(
            &format!("api/v1/app/{}/endpoint/", &app_id),
            ep_1,
            StatusCode::CREATED,
        )
        .await
        .unwrap();

    delete_test_app(&client, app_id).await.unwrap();

    // Different App -- however if they are associated with different applications, identical
    // UIDs are valid
    let app_1 = create_test_app(&client, APP_NAME_1).await.unwrap().id;
    let app_2 = create_test_app(&client, APP_NAME_2).await.unwrap().id;

    let mut ep_1 = endpoint_in(EP_URI_APP_1_EP_1);
    ep_1.uid = Some(uid.clone());

    let mut ep_2 = endpoint_in(EP_URI_APP_2);
    ep_2.uid = Some(uid.clone());

    let _ = post_endpoint(&client, &app_1, ep_1).await.unwrap();
    let _ = post_endpoint(&client, &app_2, ep_2).await.unwrap();
}

// Simply tests that upon rotating an endpoint secret that it differs from the prior one
#[tokio::test]
async fn test_endpoint_secret_get_and_rotation() {
    let (client, _jh) = start_svix_server().await;

    const APP_NAME: &str = "v1EndpointSecretRotationTestApp";
    const EP_URI: &str = "http://v1EndpointSecretRotationTestEp.test";

    let app_id = create_test_app(&client, APP_NAME).await.unwrap().id;

    let ep = create_test_endpoint(&client, &app_id, EP_URI)
        .await
        .unwrap();

    let former_secret: EndpointSecretOut = client
        .get(
            &format!("api/v1/app/{}/endpoint/{}/secret/", app_id, ep.id),
            StatusCode::OK,
        )
        .await
        .unwrap();

    let _: IgnoredResponse = client
        .post(
            &format!("api/v1/app/{}/endpoint/{}/secret/rotate/", app_id, ep.id),
            serde_json::json!({ "key": null }),
            StatusCode::NO_CONTENT,
        )
        .await
        .unwrap();

    assert_ne!(
        former_secret,
        client
            .get(
                &format!("api/v1/app/{}/endpoint/{}/secret/", app_id, ep.id),
                StatusCode::OK
            )
            .await
            .unwrap()
    );

    let _: IgnoredResponse = client
        .post(
            &format!("api/v1/app/{}/endpoint/{}/secret/rotate/", app_id, ep.id),
            &former_secret,
            StatusCode::NO_CONTENT,
        )
        .await
        .unwrap();

    assert_eq!(
        former_secret,
        client
            .get(
                &format!("api/v1/app/{}/endpoint/{}/secret/", app_id, ep.id),
                StatusCode::OK
            )
            .await
            .unwrap()
    );
}

#[tokio::test]
async fn test_recovery_should_fail_if_start_time_too_old() {
    let (client, _jh) = start_svix_server().await;

    let app_id = create_test_app(&client, "app1").await.unwrap().id;

    let receiver = TestReceiver::start(StatusCode::INTERNAL_SERVER_ERROR);

    let endp_id = create_test_endpoint(&client, &app_id, &receiver.endpoint)
        .await
        .unwrap()
        .id;

    let _: serde_json::Value = client
        .post(
            &format!("api/v1/app/{app_id}/endpoint/{endp_id}/recover/"),
            RecoverIn {
                since: Utc::now() - chrono::Duration::weeks(3),
            },
            StatusCode::UNPROCESSABLE_ENTITY,
        )
        .await
        .unwrap();
}

#[tokio::test]
async fn test_recovery_expected_retry_counts() {
    let mut cfg = get_default_test_config();

    cfg.retry_schedule = (0..2).map(|_| Duration::from_millis(1)).collect();

    // total attempts for a failed message should be 1 (first attempt) + length of retry_schedule:
    let base_attempt_cnt = 1 + &cfg.retry_schedule.len();

    let (client, _jh) = start_svix_server_with_cfg(&cfg).await;

    let app_id = create_test_app(&client, "app1").await.unwrap().id;

    let receiver = TestReceiver::start(StatusCode::INTERNAL_SERVER_ERROR);

    let endp_id = create_test_endpoint(&client, &app_id, &receiver.endpoint)
        .await
        .unwrap()
        .id;

    let before_msg = Utc::now();

    let msg = create_test_message(&client, &app_id, serde_json::json!({"test": "data1"}))
        .await
        .unwrap();

    get_msg_attempt_list_and_assert_count(&client, &app_id, &msg.id, base_attempt_cnt)
        .await
        .unwrap();

    let after_msg = Utc::now();

    // recovery time after msg -- should be no additional attempts
    recover_webhooks(
        &client,
        after_msg,
        &format!("api/v1/app/{app_id}/endpoint/{endp_id}/recover/"),
    )
    .await;

    get_msg_attempt_list_and_assert_count(&client, &app_id, &msg.id, base_attempt_cnt)
        .await
        .unwrap();

    // recovery time before msg -- should be 1 additional attempt
    recover_webhooks(
        &client,
        before_msg,
        &format!("api/v1/app/{app_id}/endpoint/{endp_id}/recover/"),
    )
    .await;

    get_msg_attempt_list_and_assert_count(&client, &app_id, &msg.id, base_attempt_cnt + 1)
        .await
        .unwrap();

    receiver.jh.abort();
}

#[tokio::test]
async fn test_endpoint_rotate_max() {
    let (client, _jh) = start_svix_server().await;

    let app_id = create_test_app(&client, "app1").await.unwrap().id;

    let endp_id = create_test_endpoint(&client, &app_id, "http://www.example.com")
        .await
        .unwrap()
        .id;

    for _ in 0..ExpiringSigningKeys::MAX_OLD_KEYS {
        let _: IgnoredResponse = client
            .post(
                &format!("api/v1/app/{app_id}/endpoint/{endp_id}/secret/rotate/"),
                serde_json::json!({ "key": null }),
                StatusCode::NO_CONTENT,
            )
            .await
            .unwrap();
    }

    let _: IgnoredResponse = client
        .post(
            &format!("api/v1/app/{app_id}/endpoint/{endp_id}/secret/rotate/"),
            serde_json::json!({ "key": null }),
            StatusCode::BAD_REQUEST,
        )
        .await
        .unwrap();
}

#[tokio::test]
async fn test_endpoint_rotate_signing_e2e() {
    let (client, _jh) = start_svix_server().await;

    let app_id = create_test_app(&client, "app1").await.unwrap().id;

    let mut receiver = TestReceiver::start(StatusCode::OK);

    let endp = create_test_endpoint(&client, &app_id, &receiver.endpoint)
        .await
        .unwrap();

    let secret1: EndpointSecretOut = client
        .get(
            &format!("api/v1/app/{}/endpoint/{}/secret/", app_id, endp.id),
            StatusCode::OK,
        )
        .await
        .unwrap();

    let _: IgnoredResponse = client
        .post(
            &format!("api/v1/app/{}/endpoint/{}/secret/rotate/", app_id, endp.id),
            serde_json::json!({ "key": null }),
            StatusCode::NO_CONTENT,
        )
        .await
        .unwrap();

    let secret2: EndpointSecretOut = client
        .get(
            &format!("api/v1/app/{}/endpoint/{}/secret/", app_id, endp.id),
            StatusCode::OK,
        )
        .await
        .unwrap();

    assert_ne!(secret1.key, secret2.key);

    let secret3_key =
        EndpointSecretInternal::generate(&Encryption::new_noop(), EndpointSecretType::Hmac256)
            .unwrap()
            .into_endpoint_secret(&Encryption::new_noop())
            .unwrap();

    let _: IgnoredResponse = client
        .post(
            &format!("api/v1/app/{}/endpoint/{}/secret/rotate/", app_id, endp.id),
            serde_json::json!({ "key": secret3_key }),
            StatusCode::NO_CONTENT,
        )
        .await
        .unwrap();

    let secret3: EndpointSecretOut = client
        .get(
            &format!("api/v1/app/{}/endpoint/{}/secret/", app_id, endp.id),
            StatusCode::OK,
        )
        .await
        .unwrap();

    assert_eq!(secret3_key, secret3.key);

    let raw_payload = r#"{"test":"data1"}"#;
    let payload = serde_json::from_str(raw_payload).unwrap();
    let _msg = create_test_message(&client, &app_id, payload)
        .await
        .unwrap();

    let last_headers = receiver.header_recv.recv().await.unwrap();
    let last_body = receiver.data_recv.recv().await.unwrap().to_string();

    for sec in [secret1, secret2, secret3] {
        if let EndpointSecret::Symmetric(key) = &sec.key {
            let sec = base64::encode(key);
            let wh = Webhook::new(sec).unwrap();
            wh.verify(last_body.as_bytes(), &last_headers).unwrap();
        } else {
            panic!("Shouldn't get here");
        }
    }
}

#[tokio::test]
async fn test_endpoint_rotate_signing_symmetric_and_asymmetric() {
    let (client, _jh) = start_svix_server().await;

    let app_id = create_test_app(&client, "app1").await.unwrap().id;

    let mut receiver = TestReceiver::start(StatusCode::OK);

    let secret_1 =
        EndpointSecretInternal::generate(&Encryption::new_noop(), EndpointSecretType::Hmac256)
            .unwrap()
            .into_endpoint_secret(&Encryption::new_noop())
            .unwrap();
    // Asymmetric key
    let secret_2 = EndpointSecret::Asymmetric(AsymmetricKey::from_base64("6Xb/dCcHpPea21PS1N9VY/NZW723CEc77N4rJCubMbfVKIDij2HKpMKkioLlX0dRqSKJp4AJ6p9lMicMFs6Kvg==").unwrap());
    // Asymmetric P256
    let secret_3 = EndpointSecret::AsymmetricP256(
        AsymmetricKeyP256::from_base64("lSHTLz7txaVMVG3nmVC+JvU4PwP9kLTtQczSkljunXI=").unwrap(),
    );
    // Long key
    let secret_4 = EndpointSecret::Symmetric(base64::decode("TUdfVE5UMnZlci1TeWxOYXQtX1ZlTW1kLTRtMFdhYmEwanIxdHJvenRCbmlTQ2hFdzBnbHhFbWdFaTJLdzQwSA==").unwrap());

    let ep_in = EndpointIn {
        url: Url::parse(&receiver.endpoint).unwrap(),
        key: Some(secret_1.clone()),
        ..default_test_endpoint()
    };

    let endp = post_endpoint(&client, &app_id, ep_in.clone())
        .await
        .unwrap();

    // Rotate to asmmetric
    let _: IgnoredResponse = client
        .post(
            &format!("api/v1/app/{}/endpoint/{}/secret/rotate/", app_id, endp.id),
            serde_json::json!({ "key": "whsk_6Xb/dCcHpPea21PS1N9VY/NZW723CEc77N4rJCubMbfVKIDij2HKpMKkioLlX0dRqSKJp4AJ6p9lMicMFs6Kvg==" }),
            StatusCode::NO_CONTENT,
        )
        .await
        .unwrap();

    // Rotate to p256 asymmetric
    let _: IgnoredResponse = client
        .post(
            &format!("api/v1/app/{}/endpoint/{}/secret/rotate/", app_id, endp.id),
            serde_json::json!({ "key": "whsk1_lSHTLz7txaVMVG3nmVC+JvU4PwP9kLTtQczSkljunXI=" }),
            StatusCode::NO_CONTENT,
        )
        .await
        .unwrap();

    // Rotate back to symmetric
    let _: IgnoredResponse = client
        .post(
            &format!("api/v1/app/{}/endpoint/{}/secret/rotate/", app_id, endp.id),
            serde_json::json!({ "key": secret_4.serialize_public_key() }),
            StatusCode::NO_CONTENT,
        )
        .await
        .unwrap();

    let raw_payload = r#"{"test":"data1"}"#;
    let payload = serde_json::from_str(raw_payload).unwrap();
    let _msg = create_test_message(&client, &app_id, payload)
        .await
        .unwrap();

    let last_headers = receiver.header_recv.recv().await.unwrap();
    let last_body = receiver.data_recv.recv().await.unwrap().to_string();

    for sec in [secret_1, secret_2, secret_3, secret_4] {
        let msg_id = last_headers.get("svix-id").unwrap().to_str().unwrap();
        let timestamp = last_headers
            .get("svix-timestamp")
            .unwrap()
            .to_str()
            .unwrap();
        let signatures = last_headers
            .get("svix-signature")
            .unwrap()
            .to_str()
            .unwrap();
        let to_sign = format!("{}.{}.{}", msg_id, timestamp, &last_body);

        match sec {
            EndpointSecret::Symmetric(key) => {
                let sec = base64::encode(key);
                let wh = Webhook::new(sec).unwrap();
                wh.verify(last_body.as_bytes(), &last_headers).unwrap();
            }
            EndpointSecret::Asymmetric(key) => {
                let found =
                    signatures
                        .split(' ')
                        .filter(|x| x.starts_with("v1a,"))
                        .any(|signature| {
                            let sig: Signature = Signature::from_slice(
                                base64::decode(&signature["v1a,".len()..])
                                    .unwrap()
                                    .as_slice(),
                            )
                            .unwrap();
                            key.0.pk.verify(to_sign.as_bytes(), &sig).is_ok()
                        });
                assert!(found);
            }
            EndpointSecret::AsymmetricP256(key) => {
                let found =
                    signatures
                        .split(' ')
                        .filter(|x| x.starts_with("v1b,"))
                        .any(|signature| {
                            use ecdsa::signature::Signature;

                            let sig = ecdsa::Signature::from_bytes(
                                base64::decode(&signature["v1b,".len()..])
                                    .unwrap()
                                    .as_slice(),
                            )
                            .unwrap();
                            let pubkey = key.pubkey();
                            let pubkey = VerifyingKey::from_sec1_bytes(&pubkey).unwrap();
                            pubkey.verify(to_sign.as_bytes(), &sig).is_ok()
                        });
                assert!(found);
            }
        }
    }
}

#[tokio::test]
async fn test_endpoint_secret_config() {
    let mut cfg = get_default_test_config();
    cfg.default_signature_type = DefaultSignatureType::Ed25519;
    let (client, _jh) = start_svix_server_with_cfg(&cfg).await;

    let app_id = create_test_app(&client, "app1").await.unwrap().id;

    let ep_in = default_test_endpoint();

    let ep = post_endpoint(&client, &app_id, ep_in.clone())
        .await
        .unwrap();

    #[derive(Deserialize)]
    pub struct EndpointSecretOutTest {
        pub key: String,
    }

    let key1 = client
        .get::<EndpointSecretOutTest>(
            &format!("api/v1/app/{}/endpoint/{}/secret/", app_id, ep.id),
            StatusCode::OK,
        )
        .await
        .unwrap()
        .key;

    assert!(key1.starts_with("whpk_"));

    // Rotate to asmmetric
    let _: IgnoredResponse = client
        .post(
            &format!("api/v1/app/{}/endpoint/{}/secret/rotate/", app_id, ep.id),
            serde_json::json!({ "key": null }),
            StatusCode::NO_CONTENT,
        )
        .await
        .unwrap();

    let key2 = client
        .get::<EndpointSecretOutTest>(
            &format!("api/v1/app/{}/endpoint/{}/secret/", app_id, ep.id),
            StatusCode::OK,
        )
        .await
        .unwrap()
        .key;

    assert!(key2.starts_with("whpk_"));
}

#[tokio::test]
async fn test_custom_endpoint_secret() {
    let (client, _jh) = start_svix_server().await;

    let app_id = create_test_app(&client, "app1").await.unwrap().id;

    let secret_1 =
        EndpointSecretInternal::generate(&Encryption::new_noop(), EndpointSecretType::Hmac256)
            .unwrap()
            .into_endpoint_secret(&Encryption::new_noop())
            .unwrap();
    // Long key
    let secret_2 = EndpointSecret::Symmetric(base64::decode("TUdfVE5UMnZlci1TeWxOYXQtX1ZlTW1kLTRtMFdhYmEwanIxdHJvenRCbmlTQ2hFdzBnbHhFbWdFaTJLdzQwSA==").unwrap());
    // Asymmetric key
    let secret_3 = EndpointSecret::Asymmetric(AsymmetricKey::from_base64("6Xb/dCcHpPea21PS1N9VY/NZW723CEc77N4rJCubMbfVKIDij2HKpMKkioLlX0dRqSKJp4AJ6p9lMicMFs6Kvg==").unwrap());
    assert_eq!(
        secret_3.serialize_public_key(),
        "whpk_1SiA4o9hyqTCpIqC5V9HUakiiaeACeqfZTInDBbOir4="
    );

    let mut ep_in = EndpointIn {
        key: Some(secret_1.clone()),
        ..default_test_endpoint()
    };

    let endp_1 = post_endpoint(&client, &app_id, ep_in.clone())
        .await
        .unwrap();

    ep_in.key = Some(secret_2.clone());
    let endp_2 = post_endpoint(&client, &app_id, ep_in.clone())
        .await
        .unwrap();

    // We rotate the key after because it's easier than setting json! for everything
    ep_in.key = Some(secret_2.clone());
    let endp_3 = post_endpoint(&client, &app_id, ep_in.clone())
        .await
        .unwrap();
    let _: IgnoredResponse = client
        .post(
            &format!("api/v1/app/{}/endpoint/{}/secret/rotate/", app_id, endp_3.id),
            serde_json::json!({ "key": "whsk_6Xb/dCcHpPea21PS1N9VY/NZW723CEc77N4rJCubMbfVKIDij2HKpMKkioLlX0dRqSKJp4AJ6p9lMicMFs6Kvg==" }),
            StatusCode::NO_CONTENT,
        )
        .await
        .unwrap();

    #[derive(Deserialize)]
    pub struct EndpointSecretOutTest {
        pub key: String,
    }

    for (secret, ep) in [(secret_1, endp_1), (secret_2, endp_2), (secret_3, endp_3)] {
        assert_eq!(
            secret.serialize_public_key(),
            client
                .get::<EndpointSecretOutTest>(
                    &format!("api/v1/app/{}/endpoint/{}/secret/", app_id, ep.id),
                    StatusCode::OK
                )
                .await
                .unwrap()
                .key
        );
    }
}

#[tokio::test]
async fn test_endpoint_secret_encryption() {
    let org_id = OrganizationId::new(None, None);
    let cfg = get_default_test_config();
    let (client, _jh) = start_svix_server_with_cfg_and_org_id(&cfg, org_id.clone()).await;

    #[derive(Deserialize)]
    pub struct EndpointSecretOutTest {
        pub key: String,
    }

    let app_id = create_test_app(&client, "app1").await.unwrap().id;

    let ep_in = default_test_endpoint();

    let ep = post_endpoint(&client, &app_id, ep_in.clone())
        .await
        .unwrap();

    let secret = client
        .get::<EndpointSecretOutTest>(
            &format!("api/v1/app/{}/endpoint/{}/secret/", app_id, ep.id),
            StatusCode::OK,
        )
        .await
        .unwrap()
        .key;

    // Now add encryption and check the secret is still fine
    let mut cfg = get_default_test_config();
    cfg.encryption = Encryption::new([1; 32]);
    let (client, _jh) = start_svix_server_with_cfg_and_org_id(&cfg, org_id.clone()).await;

    let secret2 = client
        .get::<EndpointSecretOutTest>(
            &format!("api/v1/app/{}/endpoint/{}/secret/", app_id, ep.id),
            StatusCode::OK,
        )
        .await
        .unwrap()
        .key;

    // Ensure loading the existing secret works
    assert_eq!(secret, secret2);

    // Generate a new encrypted secret
    let _: IgnoredResponse = client
        .post(
            &format!("api/v1/app/{}/endpoint/{}/secret/rotate/", app_id, ep.id),
            serde_json::json!({ "key": secret }),
            StatusCode::NO_CONTENT,
        )
        .await
        .unwrap();

    let secret2 = client
        .get::<EndpointSecretOutTest>(
            &format!("api/v1/app/{}/endpoint/{}/secret/", app_id, ep.id),
            StatusCode::OK,
        )
        .await
        .unwrap()
        .key;

    // Ensure loading and saving works for encrypted
    assert_eq!(secret, secret2);

    // Make sure we can't read it with the secret unset
    let cfg = get_default_test_config();
    let (client, _jh) = start_svix_server_with_cfg_and_org_id(&cfg, org_id.clone()).await;
    client
        .get::<IgnoredResponse>(
            &format!("api/v1/app/{}/endpoint/{}/secret/", app_id, ep.id),
            StatusCode::INTERNAL_SERVER_ERROR,
        )
        .await
        .unwrap();
}

#[tokio::test]
async fn test_invalid_endpoint_secret() {
    let (client, _jh) = start_svix_server().await;

    let app_id = create_test_app(&client, "app1").await.unwrap().id;

    let secret_too_short = "whsec_C2FVsBQIhrscChlQIM+b5sSYspob".to_owned();
    let secret_too_long =
        "whsec_V09IYXZUaFJoSnFobnpJQkpPMXdpdGFNWnJsRzAxdXZCeTVndVpwRmxSSXFsc0oyYzBTRWRUekJhYnlaZ0JSRGNPQ3BGZG1xYjFVVmRGQ3UK"
            .to_owned();
    let invalid_prefix = "hwsec_C2FVsBQIhrscChlQIM+b5sSYspob7oDazfgh".to_owned();

    for sec in [secret_too_short, secret_too_long, invalid_prefix] {
        let ep_in: serde_json::Value = serde_json::json!({
            "url": "http://www.example.com".to_owned(),
            "version": 1,
            "secret": sec,
        });

        let _: IgnoredResponse = client
            .post(
                &format!("api/v1/app/{app_id}/endpoint/"),
                ep_in,
                StatusCode::UNPROCESSABLE_ENTITY,
            )
            .await
            .unwrap();
    }
}

fn new_message_dest_at_time(
    timestamp: DateTime<Utc>,
    status: MessageStatus,
    endp_id: &EndpointId,
    msg_id: &MessageId,
) -> messagedestination::ActiveModel {
    messagedestination::ActiveModel {
        endp_id: Set(endp_id.clone()),
        msg_id: Set(msg_id.clone()),
        id: Set(MessageEndpointId::new(timestamp.into(), None)),
        status: Set(status),
        created_at: Set(timestamp.into()),
        updated_at: Set(timestamp.into()),
        ..ActiveModelTrait::default()
    }
}

#[tokio::test]
async fn test_endpoint_stats() {
    let (client, _jh) = start_svix_server().await;

    let app_id = create_test_app(&client, "app1").await.unwrap().id;

    let endp_id = create_test_endpoint(&client, &app_id, "https://gabagool.deli")
        .await
        .unwrap()
        .id;

    let stats: EndpointStatsOut = client
        .get(
            &format!("api/v1/app/{app_id}/endpoint/{endp_id}/stats/"),
            StatusCode::OK,
        )
        .await
        .unwrap();

    assert_eq!(stats.fail, 0);
    assert_eq!(stats.success, 0);
    assert_eq!(stats.pending, 0);
    assert_eq!(stats.sending, 0);

    let last_msg_time = {
        // Create the relevant Stats records manually, otherwise
        // it's difficult to test exact state of messagedestinations.

        let cfg = get_default_test_config();
        let db = Arc::new(cfg);
        let db = svix_server::db::init_db(&db).await;

        let now = Utc::now();

        let msg = message::ActiveModel {
            app_id: Set(app_id.clone()),
            org_id: Set(OrganizationId::new(None, None)),
            expiration: Set(Utc::now().into()),
            event_type: Set(EventTypeName("test.ing".into())),
            created_at: Set((now - chrono::Duration::minutes(65)).into()),
            id: Set(MessageId::new(
                (now - chrono::Duration::minutes(65)).into(),
                None,
            )),
            ..message::ActiveModel::new()
        }
        .insert(&db)
        .await
        .unwrap();

        new_message_dest_at_time(
            now - chrono::Duration::minutes(60),
            MessageStatus::Pending,
            &endp_id,
            &msg.id,
        )
        .insert(&db)
        .await
        .unwrap();

        new_message_dest_at_time(
            now - chrono::Duration::minutes(45),
            MessageStatus::Pending,
            &endp_id,
            &msg.id,
        )
        .insert(&db)
        .await
        .unwrap();

        new_message_dest_at_time(
            now - chrono::Duration::minutes(30),
            MessageStatus::Sending,
            &endp_id,
            &msg.id,
        )
        .insert(&db)
        .await
        .unwrap()
        .created_at
    };

    let stats: EndpointStatsOut = client
        .get(
            &format!("api/v1/app/{app_id}/endpoint/{endp_id}/stats/"),
            StatusCode::OK,
        )
        .await
        .unwrap();

    assert_eq!(stats.fail, 0);
    assert_eq!(stats.success, 0);
    assert_eq!(stats.pending, 2);
    assert_eq!(stats.sending, 1);

    let stats_filtered: EndpointStatsOut = client
        .get(
            &format!(
                "api/v1/app/{app_id}/endpoint/{endp_id}/stats/?since={}&until={}",
                urlencoding::encode(&last_msg_time.to_rfc3339()),
                urlencoding::encode(&Utc::now().to_rfc3339()),
            ),
            StatusCode::OK,
        )
        .await
        .unwrap();

    assert_eq!(stats_filtered.fail, 0);
    assert_eq!(stats_filtered.success, 0);
    assert_eq!(stats_filtered.pending, 0);
    assert_eq!(stats_filtered.sending, 1);

    let _: IgnoredResponse = client
        .get(
            &format!(
                "api/v1/app/{app_id}/endpoint/{endp_id}/stats/?since={}",
                urlencoding::encode(&(Utc::now() - chrono::Duration::days(29)).to_rfc3339()),
            ),
            StatusCode::BAD_REQUEST,
        )
        .await
        .unwrap();
}

/// We used to store the secret in the DB without a type marker, check loading those still works
#[tokio::test]
async fn test_legacy_endpoint_secret() {
    let cfg = get_default_test_config();
    let (client, _jh) = start_svix_server_with_cfg(&cfg).await;

    let db = Arc::new(cfg);
    let db = svix_server::db::init_db(&db).await;

    let app_id = create_test_app(&client, "app1").await.unwrap().id;

    let secret_throwaway =
        EndpointSecretInternal::generate(&Encryption::new_noop(), EndpointSecretType::Hmac256)
            .unwrap()
            .into_endpoint_secret(&Encryption::new_noop())
            .unwrap();
    let raw_key = base64::decode("5gasBsSw3Nvf3ugNYVJIqnRVYPW7hPts").unwrap();
    let secret_1 = EndpointSecret::Symmetric(raw_key.clone());

    let ep_in = EndpointIn {
        key: Some(secret_throwaway.clone()),
        ..default_test_endpoint()
    };

    let endp_1 = post_endpoint(&client, &app_id, ep_in.clone())
        .await
        .unwrap();

    // Set the raw value to the database (like legacy)
    db.execute(Statement::from_sql_and_values(
        DatabaseBackend::Postgres,
        "UPDATE endpoint SET key = $1 WHERE id = $2",
        vec![raw_key.clone().into(), endp_1.id.clone().into()],
    ))
    .await
    .unwrap();

    let endp_1 = get_endpoint(&client, &app_id, &endp_1.id).await.unwrap();

    #[derive(Deserialize)]
    pub struct EndpointSecretOutTest {
        pub key: String,
    }

    let (secret, ep) = (secret_1, endp_1);
    assert_eq!(
        secret.serialize_public_key(),
        client
            .get::<EndpointSecretOutTest>(
                &format!("api/v1/app/{}/endpoint/{}/secret/", app_id, ep.id),
                StatusCode::OK
            )
            .await
            .unwrap()
            .key
    );
}

#[tokio::test]
async fn test_endpoint_secret_encryption_in_database() {
    let mut cfg = get_default_test_config();
    cfg.encryption = Encryption::new([1; 32]);
    let (client, _jh) = start_svix_server_with_cfg(&cfg).await;

    let db = Arc::new(cfg);
    let db = svix_server::db::init_db(&db).await;

    let app_id = create_test_app(&client, "app1").await.unwrap().id;

    let ep_in = default_test_endpoint();

    let ep = post_endpoint(&client, &app_id, ep_in.clone())
        .await
        .unwrap();

    let secret_encrypted: Option<QueryResult> = db
        .query_one(Statement::from_sql_and_values(
            DatabaseBackend::Postgres,
            "SELECT key FROM endpoint WHERE id = $1",
            vec![ep.id.clone().into()],
        ))
        .await
        .unwrap();
    let secret_encrypted: Vec<u8> = secret_encrypted.unwrap().try_get("", "key").unwrap();

    let cfg = get_default_test_config();
    let (client, _jh) = start_svix_server_with_cfg(&cfg).await;

    let app_id = create_test_app(&client, "app1").await.unwrap().id;

    let ep_in = default_test_endpoint();

    let ep = post_endpoint(&client, &app_id, ep_in.clone())
        .await
        .unwrap();

    let secret_clear: Option<QueryResult> = db
        .query_one(Statement::from_sql_and_values(
            DatabaseBackend::Postgres,
            "SELECT key FROM endpoint WHERE id = $1",
            vec![ep.id.clone().into()],
        ))
        .await
        .unwrap();
    let secret_clear: Vec<u8> = secret_clear.unwrap().try_get("", "key").unwrap();

    // Ensure that the length of the encrypted is much longer than the clear
    assert!(secret_encrypted.len() > secret_clear.len() + 10);
}

#[tokio::test]
async fn test_endpoint_filter_events() {
    let (client, _jh) = start_svix_server().await;

    let app_id = create_test_app(&client, "app1").await.unwrap().id;

    let ep_empty_events: serde_json::Value = serde_json::json!({
        "url": "http://www.example.com",
        "version": 1,
        "filterTypes": []
    });

    let ep_with_events: serde_json::Value = serde_json::json!({
        "url": "http://www.example.com",
        "version": 1,
        "filterTypes": ["et1"]
    });

    let ep_no_events: serde_json::Value = serde_json::json!({
        "url": "http://www.example.com",
        "version": 1
    });

    let expected_et = EventTypeNameSet(HashSet::from([EventTypeName("et1".to_owned())]));

    let _ep_with_empty_events: IgnoredResponse = client
        .post(
            &format!("api/v1/app/{app_id}/endpoint/"),
            ep_empty_events,
            StatusCode::UNPROCESSABLE_ENTITY,
        )
        .await
        .unwrap();

    let _ep_with_nonexistent_event: IgnoredResponse = client
        .post(
            &format!("api/v1/app/{app_id}/endpoint/"),
            ep_with_events.to_owned(),
            StatusCode::UNPROCESSABLE_ENTITY,
        )
        .await
        .unwrap();

    let _et: EventTypeOut = client
        .post(
            "api/v1/event-type/",
            event_type_in("et1", None).unwrap(),
            StatusCode::CREATED,
        )
        .await
        .unwrap();

    let ep_with_valid_event: EndpointOut = client
        .post(
            &format!("api/v1/app/{app_id}/endpoint/"),
            ep_with_events.to_owned(),
            StatusCode::CREATED,
        )
        .await
        .unwrap();

    assert_eq!(ep_with_valid_event.ep.event_types_ids.unwrap(), expected_et);

    let ep_removed_events: EndpointOut = client
        .put(
            &format!("api/v1/app/{}/endpoint/{}/", app_id, ep_with_valid_event.id),
            ep_no_events.to_owned(),
            StatusCode::OK,
        )
        .await
        .unwrap();

    assert!(ep_removed_events.ep.event_types_ids.is_none());

    let ep_removed_events = get_endpoint(&client, &app_id, &ep_removed_events.id)
        .await
        .unwrap();

    assert!(ep_removed_events.ep.event_types_ids.is_none());

    let ep_updated_events: EndpointOut = client
        .put(
            &format!("api/v1/app/{}/endpoint/{}/", app_id, ep_with_valid_event.id),
            ep_with_events.to_owned(),
            StatusCode::OK,
        )
        .await
        .unwrap();

    assert_eq!(ep_updated_events.ep.event_types_ids.unwrap(), expected_et);

    let ep_updated_events: EndpointOut = get_endpoint(&client, &app_id, &ep_with_valid_event.id)
        .await
        .unwrap();

    assert_eq!(ep_updated_events.ep.event_types_ids.unwrap(), expected_et);
}

#[tokio::test]
async fn test_endpoint_filter_channels() {
    let (client, _jh) = start_svix_server().await;

    let app_id = create_test_app(&client, "app1").await.unwrap().id;

    // Channels must not be empty:
    let ep_empty_channels: serde_json::Value = serde_json::json!({
        "url": "http://www.example.com",
        "version": 1,
        "channels": []
    });

    let ep_with_channels: serde_json::Value = serde_json::json!({
        "url": "http://www.example.com",
        "version": 1,
        "channels": ["tag1"]
    });

    let ep_without_channels: serde_json::Value = serde_json::json!({
        "url": "http://www.example.com",
        "version": 1
    });

    let expected_ec = EventChannelSet(HashSet::from([EventChannel("tag1".to_owned())]));

    let _ep_w_empty_channel: IgnoredResponse = client
        .post(
            &format!("api/v1/app/{app_id}/endpoint/"),
            ep_empty_channels,
            StatusCode::UNPROCESSABLE_ENTITY,
        )
        .await
        .unwrap();

    let ep_with_channel: EndpointOut = client
        .post(
            &format!("api/v1/app/{app_id}/endpoint/"),
            ep_with_channels.to_owned(),
            StatusCode::CREATED,
        )
        .await
        .unwrap();

    assert_eq!(ep_with_channel.ep.channels.unwrap(), expected_ec);

    let ep_with_deleted_channel: EndpointOut = client
        .put(
            &format!("api/v1/app/{}/endpoint/{}/", app_id, ep_with_channel.id),
            ep_without_channels,
            StatusCode::OK,
        )
        .await
        .unwrap();

    assert!(ep_with_deleted_channel.ep.channels.is_none());

    // GET / assert channels empty
    let ep_with_deleted_channel: EndpointOut = get_endpoint(&client, &app_id, &ep_with_channel.id)
        .await
        .unwrap();

    assert!(ep_with_deleted_channel.ep.channels.is_none());

    // Update with channels:
    let updated_ep_with_channel: EndpointOut = client
        .put(
            &format!(
                "api/v1/app/{}/endpoint/{}/",
                app_id, ep_with_deleted_channel.id
            ),
            ep_with_channels,
            StatusCode::OK,
        )
        .await
        .unwrap();

    assert_eq!(updated_ep_with_channel.ep.channels.unwrap(), expected_ec);

    // GET / assert channels match
    let updated_ep_with_channel: EndpointOut =
        get_endpoint(&client, &app_id, &updated_ep_with_channel.id)
            .await
            .unwrap();

    assert_eq!(updated_ep_with_channel.ep.channels.unwrap(), expected_ec);
}

#[tokio::test]
async fn test_rate_limit() {
    let (client, _jh) = start_svix_server().await;

    let app_id = create_test_app(&client, "app1").await.unwrap().id;

    let ep_in = EndpointIn {
        rate_limit: Some(100),
        ..default_test_endpoint()
    };

    let endp = post_endpoint(&client, &app_id, ep_in.clone())
        .await
        .unwrap();

    assert_eq!(endp.ep.rate_limit.unwrap(), 100);

    let endp = put_endpoint(
        &client,
        &app_id,
        &endp.id,
        EndpointIn {
            rate_limit: None,
            ..ep_in.clone()
        },
    )
    .await
    .unwrap();

    assert!(endp.ep.rate_limit.is_none());

    let endp = get_endpoint(&client, &app_id, &endp.id).await.unwrap();

    assert!(endp.ep.rate_limit.is_none());
}

#[tokio::test]
async fn test_msg_event_types_filter() {
    let (client, _jh) = start_svix_server().await;

    let app_id = create_test_app(&client, "app1").await.unwrap().id;

    let receiver = TestReceiver::start(StatusCode::OK);

    for et in [
        event_type_in("et1", None).unwrap(),
        event_type_in("et2", None).unwrap(),
    ] {
        let _: EventTypeOut = client
            .post("api/v1/event-type/", et, StatusCode::CREATED)
            .await
            .unwrap();
    }

    for event_types in [
        Some(EventTypeNameSet(HashSet::from([EventTypeName(
            "et1".to_owned(),
        )]))),
        Some(EventTypeNameSet(HashSet::from([
            EventTypeName("et1".to_owned()),
            EventTypeName("et2".to_owned()),
        ]))),
        None,
    ] {
        post_endpoint(
            &client,
            &app_id,
            EndpointIn {
                url: Url::parse(&receiver.endpoint).unwrap(),
                event_types_ids: event_types,
                ..default_test_endpoint()
            },
        )
        .await
        .unwrap();
    }

    // Number of attempts should match based on event-types registered to endpoints
    for (event_name, expected_count) in [
        (EventTypeName("et1".to_owned()), 3),
        (EventTypeName("et2".to_owned()), 2),
    ] {
        let msg: MessageOut = client
            .post(
                &format!("api/v1/app/{}/msg/", &app_id),
                MessageIn {
                    channels: None,
                    event_type: event_name,
                    payload: serde_json::json!({}),
                    uid: None,
                    payload_retention_period: 5,
                },
                StatusCode::ACCEPTED,
            )
            .await
            .unwrap();

        tokio::time::sleep(Duration::from_millis(10)).await;

        let _list =
            get_msg_attempt_list_and_assert_count(&client, &app_id, &msg.id, expected_count)
                .await
                .unwrap();
    }
}

#[tokio::test]
async fn test_msg_channels_filter() {
    let (client, _jh) = start_svix_server().await;

    let app_id = create_test_app(&client, "app1").await.unwrap().id;

    let _receiver = TestReceiver::start(StatusCode::OK);

    let ec = EventChannelSet(HashSet::from([EventChannel("tag1".to_owned())]));

    for channels in [Some(ec.clone()), None] {
        let _endp = post_endpoint(
            &client,
            &app_id,
            EndpointIn {
                channels,
                ..default_test_endpoint()
            },
        )
        .await
        .unwrap();
    }

    for (channels, expected_count) in [(Some(ec.clone()), 2), (None, 1)] {
        let msg: MessageOut = client
            .post(
                &format!("api/v1/app/{}/msg/", &app_id),
                MessageIn {
                    channels: channels.clone(),
                    event_type: EventTypeName("et1".to_owned()),
                    payload: serde_json::json!({}),
                    uid: None,
                    payload_retention_period: 5,
                },
                StatusCode::ACCEPTED,
            )
            .await
            .unwrap();

        tokio::time::sleep(Duration::from_millis(100)).await;

        let _list =
            get_msg_attempt_list_and_assert_count(&client, &app_id, &msg.id, expected_count)
                .await
                .unwrap();

        let msg: MessageOut = client
            .get(
                &format!("api/v1/app/{}/msg/{}/", &app_id, &msg.id),
                StatusCode::OK,
            )
            .await
            .unwrap();

        assert_eq!(msg.channels, channels);
    }
}

#[tokio::test]
async fn test_endpoint_headers_manipulation() {
    let (client, _jh) = start_svix_server().await;

    let app_id = create_test_app(&client, "app1").await.unwrap().id;

    let endp = create_test_endpoint(&client, &app_id, "http://www.example.com")
        .await
        .unwrap();

    let patched_headers_in = EndpointHeadersPatchIn {
        headers: EndpointHeadersPatch(HashMap::from([
            ("x-test-3".to_owned(), Some("4".to_owned())),
            ("x-test-2".to_owned(), None),
        ])),
    };

    let _: IgnoredResponse = client
        .patch(
            &format!("api/v1/app/{}/endpoint/{}/headers/", app_id, endp.id),
            patched_headers_in,
            StatusCode::NO_CONTENT,
        )
        .await
        .unwrap();

    let recvd_headers: EndpointHeadersOut = client
        .get(
            &format!("api/v1/app/{}/endpoint/{}/headers/", app_id, endp.id),
            StatusCode::OK,
        )
        .await
        .unwrap();

    assert_eq!(
        HashMap::from([("x-test-3".to_owned(), "4".to_owned()),]),
        recvd_headers.headers
    );

    let endp = create_test_endpoint(&client, &app_id, "http://www.example.com")
        .await
        .unwrap();

    for bad_hdr in [
        "content-length",
        "some:thing",
        "some\u{0000}thing",
        "svix-foo",
        "x-svix-foo",
        "x-amzn-foo",
    ] {
        let _: IgnoredResponse = client
            .put(
                &format!("api/v1/app/{}/endpoint/{}/headers/", app_id, endp.id),
                serde_json::json!({ "headers": { bad_hdr: "123"}}),
                StatusCode::UNPROCESSABLE_ENTITY,
            )
            .await
            .unwrap();
    }

    let org_headers = EndpointHeadersIn {
        headers: EndpointHeaders(HashMap::from([
            ("x-test-1".to_owned(), "1".to_owned()),
            ("x-test-2".to_owned(), "2".to_owned()),
        ])),
    };

    let updated_headers = EndpointHeadersIn {
        headers: EndpointHeaders(HashMap::from([
            ("x-test-1".to_owned(), "3".to_owned()),
            ("x-test-2".to_owned(), "2".to_owned()),
        ])),
    };

    for hdrs in [&org_headers, &updated_headers] {
        let _: IgnoredResponse = client
            .put(
                &format!("api/v1/app/{}/endpoint/{}/headers/", app_id, endp.id),
                hdrs,
                StatusCode::NO_CONTENT,
            )
            .await
            .unwrap();

        let recvd_headers: EndpointHeadersOut = client
            .get(
                &format!("api/v1/app/{}/endpoint/{}/headers/", app_id, endp.id),
                StatusCode::OK,
            )
            .await
            .unwrap();

        assert_eq!(hdrs.headers.0, recvd_headers.headers);
    }

    let patched_headers_in = EndpointHeadersPatchIn {
        headers: EndpointHeadersPatch(HashMap::from([
            ("x-test-3".to_owned(), Some("4".to_owned())),
            ("x-test-2".to_owned(), None),
        ])),
    };

    let _: IgnoredResponse = client
        .patch(
            &format!("api/v1/app/{}/endpoint/{}/headers/", app_id, endp.id),
            &patched_headers_in,
            StatusCode::NO_CONTENT,
        )
        .await
        .unwrap();

    let recvd_headers: EndpointHeadersOut = client
        .get(
            &format!("api/v1/app/{}/endpoint/{}/headers/", app_id, endp.id),
            StatusCode::OK,
        )
        .await
        .unwrap();

    assert_eq!(
        HashMap::from([
            ("x-test-1".to_owned(), "3".to_owned()),
            ("x-test-3".to_owned(), "4".to_owned()),
        ]),
        recvd_headers.headers
    );

    let redacted_headers = EndpointHeadersIn {
        headers: EndpointHeaders(HashMap::from([
            ("x-test-1".to_owned(), "1".to_owned()),
            ("authorization".to_owned(), "secret".to_owned()),
        ])),
    };

    let _: IgnoredResponse = client
        .put(
            &format!("api/v1/app/{}/endpoint/{}/headers/", app_id, endp.id),
            redacted_headers,
            StatusCode::NO_CONTENT,
        )
        .await
        .unwrap();

    let recvd_headers: EndpointHeadersOut = client
        .get(
            &format!("api/v1/app/{}/endpoint/{}/headers/", app_id, endp.id),
            StatusCode::OK,
        )
        .await
        .unwrap();

    assert_eq!(
        HashMap::from([("x-test-1".to_owned(), "1".to_owned())]),
        recvd_headers.headers
    );

    assert_eq!(
        HashSet::from(["authorization".to_owned()]),
        recvd_headers.sensitive
    );
}

#[tokio::test]
async fn test_endpoint_headers_sending() {
    let (client, _jh) = start_svix_server().await;

    let app_id = create_test_app(&client, "app1").await.unwrap().id;

    let mut receiver = TestReceiver::start(StatusCode::OK);

    let endp = create_test_endpoint(&client, &app_id, &receiver.endpoint)
        .await
        .unwrap();

    let headers = EndpointHeadersIn {
        headers: EndpointHeaders(HashMap::from([
            ("x-test-1".to_owned(), "1".to_owned()),
            ("x-test-2".to_owned(), "2".to_owned()),
        ])),
    };

    let _: IgnoredResponse = client
        .put(
            &format!("api/v1/app/{}/endpoint/{}/headers/", app_id, endp.id),
            &headers,
            StatusCode::NO_CONTENT,
        )
        .await
        .unwrap();

    create_test_message(&client, &app_id, serde_json::json!({"test": "data1"}))
        .await
        .unwrap();

    let last_headers = receiver.header_recv.recv().await.unwrap();

    for (k, v) in &headers.headers.0 {
        assert_eq!(v, last_headers.get(k).unwrap().to_str().unwrap());
    }
}

#[tokio::test]
async fn test_endpoint_header_key_capitalization() {
    let (client, _jk) = start_svix_server().await;

    let app_id = create_test_app(&client, "app1").await.unwrap().id;

    let receiver = TestReceiver::start(StatusCode::OK);

    let endp = create_test_endpoint(&client, &app_id, &receiver.endpoint)
        .await
        .unwrap();

    let headers = EndpointHeadersIn {
        headers: EndpointHeaders(HashMap::from([(
            "X-Api-Test".to_owned(),
            "test-value".to_owned(),
        )])),
    };

    let _: IgnoredResponse = client
        .put(
            &format!("api/v1/app/{}/endpoint/{}/headers/", app_id, endp.id),
            &headers,
            StatusCode::NO_CONTENT,
        )
        .await
        .unwrap();

    let retrieved_headers: EndpointHeadersOut = client
        .get(
            &format!("api/v1/app/{}/endpoint/{}/headers/", app_id, endp.id),
            StatusCode::OK,
        )
        .await
        .unwrap();

    for k in headers.headers.0.keys() {
        assert!(retrieved_headers.headers.contains_key(k));
    }
}

/// Tests the endpoint_https_only configuration
#[tokio::test]
async fn test_endpoint_https_only() {
    let http_url = "http://www.example.com";
    let https_url = "https://www.example.com";

    // No https enforcement (default)
    let cfg = get_default_test_config();
    let (client, _jh) = start_svix_server_with_cfg(&cfg).await;

    let app_id = create_test_app(&client, "App 1").await.unwrap().id;

    assert!(!cfg.endpoint_https_only);

    let _endpoint: EndpointOut = client
        .post(
            &format!("api/v1/app/{app_id}/endpoint/"),
            endpoint_in(https_url),
            StatusCode::CREATED,
        )
        .await
        .unwrap();

    let _endpoint: EndpointOut = client
        .post(
            &format!("api/v1/app/{app_id}/endpoint/"),
            endpoint_in(http_url),
            StatusCode::CREATED,
        )
        .await
        .unwrap();

    // Enforce https
    let mut cfg = get_default_test_config();
    cfg.endpoint_https_only = true;
    let (client, _jh) = start_svix_server_with_cfg(&cfg).await;

    let app_id = create_test_app(&client, "App 1").await.unwrap().id;

    assert!(cfg.endpoint_https_only);

    let _endpoint: EndpointOut = client
        .post(
            &format!("api/v1/app/{app_id}/endpoint/"),
            endpoint_in(https_url),
            StatusCode::CREATED,
        )
        .await
        .unwrap();

    let _: IgnoredResponse = client
        .post(
            &format!("api/v1/app/{app_id}/endpoint/"),
            endpoint_in(http_url),
            StatusCode::UNPROCESSABLE_ENTITY,
        )
        .await
        .unwrap();
}<|MERGE_RESOLUTION|>--- conflicted
+++ resolved
@@ -5,18 +5,13 @@
 use anyhow::Result;
 use chrono::{DateTime, Utc};
 use ed25519_compact::Signature;
-<<<<<<< HEAD
 use p256::ecdsa::signature::Verifier;
 use p256::ecdsa::{self, VerifyingKey};
-use reqwest::StatusCode;
-use sea_orm::{ConnectionTrait, DatabaseBackend, QueryResult, Statement};
-=======
 use reqwest::{StatusCode, Url};
 use sea_orm::{
     ActiveModelBehavior, ActiveModelTrait, ConnectionTrait, DatabaseBackend, QueryResult, Set,
     Statement,
 };
->>>>>>> e36c383f
 use std::sync::Arc;
 use std::{
     collections::{HashMap, HashSet},
@@ -28,14 +23,11 @@
 use serde::Deserialize;
 use svix::webhooks::Webhook;
 use svix_server::cfg::DefaultSignatureType;
-<<<<<<< HEAD
 use svix_server::core::cryptography::AsymmetricKeyP256;
-use svix_server::core::types::{BaseId, EndpointSecretType, OrganizationId};
-=======
 use svix_server::core::types::{
-    BaseId, EndpointId, MessageEndpointId, MessageId, MessageStatus, OrganizationId,
+    BaseId, EndpointId, EndpointSecretType, MessageEndpointId, MessageId, MessageStatus,
+    OrganizationId,
 };
->>>>>>> e36c383f
 use svix_server::{
     core::{
         cryptography::{AsymmetricKey, Encryption},
